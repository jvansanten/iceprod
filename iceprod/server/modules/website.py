"""
The website module uses `Tornado <http://www.tornadoweb.org>`_,
a fast and scalable python web server.

There are three groups of handlers:

* Main website
    This is the external website users will see when interacting with IceProd.
    It has been broken down into several sub-handlers for easier maintenance.

* JSONRPC
    This is the machine-readable portion of the website. Jobs talk to the
    server through this mechanism. The main website also uses this for
    various actions.

* lib downloads
    This is a directory of downloads local to the IceProd instance.
    Usually this will be the necessary software to run the iceprod core.

"""
from __future__ import absolute_import, division, print_function

import sys
import os
import time
import random
import binascii
from threading import Thread,Event,Condition
import logging
from contextlib import contextmanager
from functools import partial, wraps
from urlparse import urlparse

from concurrent.futures import ThreadPoolExecutor

# override tornado json encoder and decoder so we can use dataclasses objects
import iceprod.core.jsonUtil
import tornado.escape
tornado.escape.json_encode = iceprod.core.jsonUtil.json_encode
tornado.escape.json_decode = iceprod.core.jsonUtil.json_decode

import tornado.ioloop
import tornado.web
import tornado.httpserver
import tornado.gen

from statsd import StatsClient

import iceprod
from iceprod.server import get_pkgdata_filename
from iceprod.server import module
from iceprod.server.nginx import Nginx, find_nginx
from iceprod.server.ssl_cert import create_cert, verify_cert
from iceprod.server.file_io import AsyncFileIO
from iceprod.server.modules.db import DBAPI
import iceprod.core.functions
from iceprod.server import documentation

logger = logging.getLogger('website')

class website(module.module):
    """
    The main website module.

    Run the website, which is required for anything to work.
    """

    def __init__(self,*args,**kwargs):
        # run default init
        super(website,self).__init__(*args,**kwargs)
        self.service_class = WebsiteService(self)

        # set up local variables
        self.nginx = None
        self.http_server = None
        self.statsd = None

        # start website
        self.start()

    def start(self):
        """Start thread"""
        super(website,self).start(callback=self._start)

    def stop(self):
        """Stop thread"""
        # stop nginx
        try:
            if self.nginx:
                self.nginx.stop()
        except Exception as e:
            logger.error('cannot stop Nginx: %r',e)
        # stop tornado
        try:
            if self.http_server:
                self.http_server.stop()
        except Exception as e:
            logger.error('cannot stop tornado: %r',e)
        super(website,self).stop()

    def restart(self):
        """restart website"""
        logger.warn('restarting website')
        # stop nginx
        try:
            if self.nginx:
                self.nginx.stop()
        except Exception as e:
            logger.error('cannot stop Nginx: %r',e)
        try:
            if self.http_server:
                self.http_server.stop()
            def cb(*args,**kwargs):
                self._start()
            t = time.time()+0.5
            tornado.ioloop.IOLoop.current().add_timeout(t,cb)
        except Exception:
            logger.warn('error during restart',exc_info=True)
            raise

    def kill(self):
        """Kill thread"""
        # kill nginx
        try:
            if self.nginx:
                self.nginx.kill()
        except Exception as e:
            logger.error('cannot kill Nginx: %r',e)
        super(website,self).kill()


    def _start(self):
        """Run the website"""
        if 'statsd' in self.cfg and self.cfg['statsd']:
            try:
                self.statsd = StatsClient(self.cfg['statsd'],
                                          prefix=self.cfg['site_id']+'.website')
            except:
                logger.warn('failed to connect to statsd: %r',
                            self.cfg['statsd'], exc_info=True)

        try:
            # make sure directories are set up properly
            for d in self.cfg['webserver']:
                if '_dir' in d:
                    path = self.cfg['webserver'][d]
                    path = os.path.expanduser(os.path.expandvars(path))
                    try:
                        os.makedirs(path)
                    except:
                        pass

            # get package data
            static_path = get_pkgdata_filename('iceprod.server','data/www')
            if static_path is None or not os.path.exists(static_path):
                logger.info('static path: %r',static_path)
                raise Exception('bad static path')
            template_path = get_pkgdata_filename('iceprod.server','data/www_templates')
            if template_path is None or not os.path.exists(template_path):
                logger.info('template path: %r',template_path)
                raise Exception('bad template path')

            # detect nginx
            try:
                if ('nginx' in self.cfg['webserver'] and
                    not self.cfg['webserver']['nginx']):
                    raise Exception('nginx explicitly disabled')
                find_nginx()
            except Exception:
                if ('system' in self.cfg and 'ssl' in self.cfg['system']
                    and self.cfg['system']['ssl'] is not False):
                    logger.error('Nginx not present when SSL requested')
                    raise
                logger.error('Nginx not present, running Tornado directly')
                logger.error('(Note that this mode is not secure)')
                self.nginx = None
            else:
                # configure nginx
                kwargs = {}
                if (self.cfg and 'webserver' in self.cfg and
                    'request_timeout' in self.cfg['webserver']):
                    try:
                        timeout = int(self.cfg['webserver']['request_timeout'])
                    except Exception:
                        pass
                    else:
                        kwargs['request_timeout'] = timeout
                        self.messaging.timeout = timeout
                if ('download' in self.cfg and 'http_username' in self.cfg['download']
                    and self.cfg['download']['http_username']):
                    kwargs['username'] = self.cfg['download']['http_username']
                if ('download' in self.cfg and 'http_password' in self.cfg['download']
                    and self.cfg['download']['http_password']):
                    kwargs['password'] = self.cfg['download']['http_password']
                if ('system' in self.cfg and 'ssl' in self.cfg['system']
                    and self.cfg['system']['ssl'] is not False):
                    cert = None
                    key = None
                    if ('autogen' in self.cfg['system']['ssl']
                        and self.cfg['system']['ssl']['autogen']):
                        if (os.path.exists(self.cfg['system']['ssl']['cert'])
                            and os.path.exists(self.cfg['system']['ssl']['key'])):
                            cert = self.cfg['system']['ssl']['cert']
                            key = self.cfg['system']['ssl']['key']
                            if not verify_cert(cert,key):
                                cert = None
                                key = None
                    elif ('cert' in self.cfg['system']['ssl']
                          and 'key' in self.cfg['system']['ssl']):
                        if (os.path.exists(self.cfg['system']['ssl']['cert'])
                            and os.path.exists(self.cfg['system']['ssl']['key'])):
                            cert = self.cfg['system']['ssl']['cert']
                            key = self.cfg['system']['ssl']['key']
                        else:
                            raise Exception('Bad ssl cert or key')
                    if not cert:
                        # auto-generate self-signed cert
                        create_cert('$PWD/cert','$PWD/key',days=365)
                        cert = os.path.expandvars('$PWD/cert')
                        key = os.path.expandvars('$PWD/key')
                        self.cfg['system']['ssl']['autogen'] = True
                        self.cfg['system']['ssl']['cert'] = cert
                        self.cfg['system']['ssl']['key'] = key
                        self.messaging.config.set(key='system',value=self.cfg['system'])
                        logger.warn('prepare for cfg reload')
                        return
                    else:
                        kwargs['sslcert'] = cert
                        kwargs['sslkey'] = key

                    if 'cacert' in self.cfg['system']['ssl']:
                        if not os.path.exists(self.cfg['system']['ssl']['cacert']):
                            raise Exception('Bad path to cacert')
                        kwargs['cacert'] = self.cfg['system']['ssl']['cacert']
                kwargs['port'] = self.cfg['webserver']['port']
                kwargs['proxy_port'] = self.cfg['webserver']['tornado_port']
                kwargs['static_dir'] = static_path

                # start nginx
                try:
                    self.nginx = Nginx(**kwargs)
                    self.nginx.start()
                except Exception:
                    logger.critical('cannot start Nginx:',exc_info=True)
                    raise

            # configure tornado
            def tornado_logger(handler):
                if handler.get_status() < 400:
                    log_method = logger.debug
                elif handler.get_status() < 500:
                    log_method = logger.warning
                else:
                    log_method = logger.error
                request_time = 1000.0 * handler.request.request_time()
                log_method("%d %s %.2fms", handler.get_status(),
                        handler._request_summary(), request_time)
            #UploadHandler.upload_prefix = '/upload'
            handler_args = {
                'cfg':self.cfg,
                'messaging':self.messaging,
                'fileio':AsyncFileIO(executor=ThreadPoolExecutor(10)),
                'statsd':self.statsd,
            }
            if 'debug' in self.cfg['webserver'] and self.cfg['webserver']['debug']:
                handler_args['debug'] = True
            lib_args = handler_args.copy()
            lib_args['prefix'] = '/lib/'
            lib_args['directory'] = os.path.expanduser(os.path.expandvars(
                    self.cfg['webserver']['lib_dir']))
            if 'cookie_secret' in self.cfg['webserver']:
                cookie_secret = self.cfg['webserver']['cookie_secret']
            else:
                cookie_secret = ''.join(hex(random.randint(0,15))[-1] for _ in range(64))
                self.cfg['webserver']['cookie_secret'] = cookie_secret
                self.messaging.config.set(key='webserver',
                                          value=self.cfg['webserver'],
                                          update=False)
            self.application = tornado.web.Application([
                (r"/jsonrpc", JSONRPCHandler, handler_args),
                (r"/lib/.*", LibHandler, lib_args),
                (r"/", Default, handler_args),
                (r"/submit", Submit, handler_args),
                (r"/config", Config, handler_args),
                (r"/dataset(/.*)?", Dataset, handler_args),
                (r"/task(/.*)?", Task, handler_args),
                (r"/site(/.*)?", Site, handler_args),
                (r"/help", Help, handler_args),
                (r"/docs/(.*)", Documentation, handler_args),
                (r"/log/(.*)/(.*)", Log, handler_args),
                (r"/groups", GroupsHandler, handler_args),
                (r"/login", Login, handler_args),
                (r"/logout", Logout, handler_args),
                (r"/.*", Other, handler_args),
            ],static_path=static_path,
              template_path=template_path,
              log_function=tornado_logger,
              xsrf_cookies=True,
              cookie_secret=binascii.unhexlify(cookie_secret),
              login_url='/login')
            self.http_server = tornado.httpserver.HTTPServer(
                    self.application,
                    xheaders=True)

            # start tornado
            if self.nginx is None:
                tornado_port = self.cfg['webserver']['port']
                tornado_address = '0.0.0.0' # bind to all
            else:
                tornado_port = self.cfg['webserver']['tornado_port']
                tornado_address = 'localhost' # bind locally
            logger.warn('tornado bound to port %d', tornado_port)
            self.http_server.listen(tornado_port, address=tornado_address)
            logger.warn('tornado starting')
        except Exception:
            logger.error('website startup error',exc_info=True)
            self.messaging.daemon.stop()

    def logrotate(self):
        """Rotate the Nginx logs."""
        logger.warn('got a logrotate() call')
        try:
            if self.nginx:
                # rotate nginx logs
                self.nginx.logrotate()
            # tornado uses regular python logs, which rotate automatically
        except:
            pass # ignore errors in favor of continuous running

class WebsiteService(module.Service):
    """
    Override the basic :class:`Service` handler.
    """
    def restart(self,callback=None):
        self.mod.restart()
        if callback:
            callback()
    def logrotate(self,callback=None):
        self.mod.logrotate()
        if callback:
            callback()


def catch_error(method):
    """Decorator to catch and handle errors on handlers"""
    @wraps(method)
    def wrapper(self, *args, **kwargs):
        try:
            return method(self, *args, **kwargs)
        except Exception as e:
            logger.warn('Error in website handler', exc_info=True)
            message = 'Error generating page for '+self.__class__.__name__
            if self.debug:
                message = message + '\n' + str(e)
            self.send_error(500, message=message)
    return wrapper

def authenticated_secure(method):
    """Decorate methods with this to require that the user be logged in
    to a secure area.

    If the user is not logged in, they will be redirected to the configured
    `login url <RequestHandler.get_login_url>`.

    If you configure a login url with a query parameter, Tornado will
    assume you know what you're doing and use it as-is.  If not, it
    will add a `next` parameter so the login page knows where to send
    you once you're logged in.
    """
    @functools.wraps(method)
    def wrapper(self, *args, **kwargs):
        if not self.current_user_secure:
            if self.request.method in ("GET", "HEAD"):
                url = self.get_login_url()
                if "?" not in url:
                    if urlparse.urlsplit(url).scheme:
                        # if login url is absolute, make next absolute too
                        next_url = self.request.full_url()
                    else:
                        next_url = self.request.uri
                    url += "?" + urlencode(dict(next=next_url,secure=True))
                self.redirect(url)
                return
            raise HTTPError(403)
        return method(self, *args, **kwargs)
    return wrapper


class MyHandler(tornado.web.RequestHandler):
    """Default Handler"""
    def initialize(self, cfg, messaging, fileio, debug=False, statsd=None):
        """
        Get some params from the website module

        :param cfg: the global config
        :param messaging: the messaging handle
        :param fileio: AsyncFileIO object
        :param debug: debug flag (optional)
        """
        self.cfg = cfg
        self.messaging = messaging
        self.fileio = fileio
        self.debug = debug
        self.statsd = statsd

    @tornado.concurrent.return_future
    def db_call(self,func_name,**kwargs):
        """Turn a DB messaging call into a `Futures` object"""
        logger.debug('db_call for %s',func_name)
        try:
            getattr(self.messaging.db,func_name)(**kwargs)
        except Exception:
            logger.warn('db_call error for %s',func_name,exc_info=True)
            raise

    @tornado.concurrent.return_future
    def daemon_call(self, func_name, **kwargs):
        try:
            getattr(self.messaging.daemon,func_name)(**kwargs)
        except Exception:
            logger.warn('daemon_call error for %s',func_name,exc_info=True)
            raise

    @tornado.concurrent.return_future
    def config_call(self, func_name, **kwargs):
        try:
            getattr(self.messaging.config,func_name)(**kwargs)
        except Exception:
            logger.warn('config_call error for %s',func_name,exc_info=True)
            raise

    def get(self):
        """GET is invalid and returns an error"""
        raise tornado.web.HTTPError(400,'GET is invalid.  Use POST')

    def post(self):
        """POST is invalid and returns an error"""
        raise tornado.web.HTTPError(400,'POST is invalid.  Use GET')


class JSONRPCHandler(MyHandler):
    """JSONRPC 2.0 Handler.

       Call DB methods using RPC over json.
    """
    def check_xsrf_cookie(self):
        pass

    @tornado.gen.coroutine
    def post(self):
        """Parses json in the jsonrpc format, returning results in
           jsonrpc format as well.
        """
        # parse JSON
        try:
            request = tornado.escape.json_decode(self.request.body)
        except Exception as e:
            raise tornado.web.HTTPError(400,'POST request is not valid json')

        # check for all parts of jsonrpc 2.0 spec
        if 'jsonrpc' not in request or (request['jsonrpc'] != '2.0' and
            request['jsonrpc'] != 2.0):
            self.json_error({'code':-32600,'message':'Invalid Request',
                             'data':'jsonrpc is not 2.0'})
            return
        if 'method' not in request:
            self.json_error({'code':-32600,'message':'Invalid Request',
                'data':'method not in request'})
            return
        if request['method'].startswith('_'):
            self.json_error({'code':-32600,'message':'Invalid Request',
                             'data':'method name cannot start with underscore'})
            return

        if self.statsd:
            self.statsd.incr('jsonrpc.'+request['method'])

        # add rpc_ to method name to prevent calling other DB methods
        method = 'rpc_'+request['method']
        if 'params' in request:
            params = request['params']
        else:
            params = {}
        if 'id' in request:
            id = request['id']
        else:
            id = None

        if not method.startswith("rpc_public"):
            # check for auth
            if 'passkey' not in params:
                self.json_error({'code':403,'message':'Not Authorized',
                                 'data':'missing passkey'})
                return
            passkey = params.pop('passkey')

            if 'site_id' in params:
                # authorize site
                site_id = params.pop('site_id')
                auth = yield self.db_call('auth_authorize_site',site=site_id,key=passkey)
            else:
                # authorize task
                auth = yield self.db_call('auth_authorize_task',key=passkey)
            if isinstance(auth,Exception) or auth is not True:
                self.json_error({'code':403,'message':'Not Authorized',
                                 'data':'passkey invalid'})
                return

        # check for args and kwargs
        if 'args' in params:
            args = params.pop('args')
        else:
            args = []

        # call method on DB if exists
        try:
            ret = yield self.db_call(method,*args,**params)

        except AttributeError:
            self.json_error({'code':-32601,'message':'Method not found'})
            return
        except Exception:
            logger.info('error in DB method',exc_info=True)
            self.json_error({'code':-32000,'message':'Server error'},
                            status=500, id=id)
            return
        if isinstance(ret,Exception):
            self.json_error({'code':-32000,'message':'Server error',
                             'data':str(ret)}, status=500, id=id)
        else:
            # return response
            self.write({'jsonrpc':'2.0','result':ret,'id':id})

    def json_error(self,error,status=400,id=None):
        """Create a proper jsonrpc error message"""
        if self.statsd:
            self.statsd.incr('jsonrpc_error')
        self.set_status(status)
        if isinstance(error,Exception):
            error = str(error)
        logger.info('json_error: %r',error)
        self.write({'jsonrpc':'2.0','error':error,'id':id})
        self.finish()

class LibHandler(MyHandler):
    """Handler for iceprod library downloads.

       These are straight http downloads like normal.
    """

    def initialize(self, prefix, directory, **kwargs):
        """
        Get some params from the website module

        :param messaging: the messaging handle
        :param fileio: AsyncFileIO object
        :param prefix: library url prefix
        :param directory: library directory on disk
        """
        super(LibHandler,self).initialize(**kwargs)
        self.prefix = prefix
        self.directory = directory

    @tornado.gen.coroutine
    def get(self):
        """Look up a library"""
        if self.statsd:
            self.statsd.incr('lib')
        try:
            url = self.request.uri[len(self.prefix):]
        except:
            url = ''
        if not url:
            # TODO: make this human-browsable in future
            raise tornado.web.HTTPError(404,'not browsable')
        else:
            # TODO: make this work better for multi-site
            filename = os.path.join(self.directory,url)
            # open the file and send it
            file = yield self.fileio.open(filename)
            num = 65536
            data = yield self.fileio.read(file,bytes=num)
            self.write(data)
            self.flush()
            while len(data) >= num:
                data = yield self.fileio.read(file,bytes=num)
                self.write(data)
                self.flush()
            yield self.fileio.close(file)

class PublicHandler(MyHandler):
    """Handler for public facing website"""
    def get_template_namespace(self):
        namespace = super(MyHandler,self).get_template_namespace()
        namespace['version'] = iceprod.__version__
        namespace['section'] = self.request.uri.lstrip('/').split('?')[0].split('/')[0]
        namespace['master'] = ('master' in self.cfg and
                               'status' in self.cfg['master'] and
                               self.cfg['master']['status'])
        namespace['master_url'] = ('master' in self.cfg and
                                   'url' in self.cfg['master'] and
                                   self.cfg['master']['url'])
        namespace['site_id'] = (self.cfg['site_id'] if 'site_id' in self.cfg else None)
        namespace['sites'] = (self.cfg['webserver']['sites'] if (
                              'webserver' in self.cfg and
                              'sites' in self.cfg['webserver']) else None)
        return namespace

    def get_current_user(self):
        user = self.get_secure_cookie("user", max_age_days=1)
        user_secure = self.get_secure_cookie("user_secure", max_age_days=0.01)
        self.current_user_secure = (user_secure is not None)
        if user_secure is None or user == user_secure:
            return user
        else:
            return None

    def write_error(self,status_code=500,**kwargs):
        """Write out custom error page."""
        self.set_status(status_code)
        if status_code >= 500:
            self.write('<h2>Internal Error</h2>')
        else:
            self.write('<h2>Request Error</h2>')
        if 'message' in kwargs:
            self.write('<br />'.join(kwargs['message'].split('\n')))
        self.finish()

<<<<<<< HEAD
=======
    @contextmanager
    def catch_error(self,message='Error generating page'):
        """Context manager for catching, logging, and displaying errors."""
        try:
            yield
        except Exception as e:
            logger.warn('Error in public website',exc_info=True)
            if self.statsd:
                self.statsd.incr('public_error')
            if self.debug:
                message = message + '\n' + str(e)
            self.write_error(500,message=message)

>>>>>>> 1e2151b5
class Default(PublicHandler):
    """Handle / urls"""
    @catch_error
    @tornado.gen.coroutine
    def get(self):
<<<<<<< HEAD
        datasets = yield self.db_call('web_get_datasets',groups=['status'])
        if isinstance(datasets,Exception):
            raise datasets
        if not datasets:
            logger.info('no datasets to display: %r',datasets)
            datasets = [] # set to iterable to prevent None error
        self.render('main.html',datasets=datasets)
=======
        if self.statsd:
            self.statsd.incr('default')
        with self.catch_error():
            datasets = yield self.db_call('web_get_datasets',groups=['status'])
            if isinstance(datasets,Exception):
                raise datasets
            if not datasets:
                logger.info('no datasets to display: %r',datasets)
                datasets = [] # set to iterable to prevent None error
            self.render_handle('main.html',datasets=datasets)
>>>>>>> 1e2151b5

class Submit(PublicHandler):
    """Handle /submit urls"""
    @catch_error
    @tornado.web.authenticated
    @tornado.gen.coroutine
    def get(self):
<<<<<<< HEAD
        url = self.request.uri[1:]
        passkey = yield self.db_call('auth_new_passkey')
        if isinstance(passkey,Exception):
            raise passkey
        grids = yield self.db_call('web_get_gridspec')
        if isinstance(grids,Exception):
            raise grids
        render_args = {
            'passkey':passkey,
            'grids':grids,
            'edit':False,
            'dataset':None,
            'config':None,
        }
        self.render('submit.html',**render_args)
=======
        if self.statsd:
            self.statsd.incr('submit')
        with self.catch_error(message='error generating submit page'):
            url = self.request.uri[1:]
            passkey = yield self.db_call('auth_new_passkey')
            if isinstance(passkey,Exception):
                raise passkey
            grids = yield self.db_call('web_get_gridspec')
            if isinstance(grids,Exception):
                raise grids
            render_args = {
                'passkey':passkey,
                'grids':grids,
                'edit':False,
                'dataset':None,
                'config':None,
            }
            self.render_handle('submit.html',**render_args)
>>>>>>> 1e2151b5

class Config(PublicHandler):
    """Handle /submit urls"""
    @catch_error
    @tornado.web.authenticated
    @tornado.gen.coroutine
    def get(self):
<<<<<<< HEAD
        dataset_id = self.get_argument('dataset_id',default=None)
        if not dataset_id:
            self.write_error(400,message='must provide dataset_id')
            return
        dataset = yield self.db_call('web_get_datasets_details',dataset_id=dataset_id)
        if isinstance(dataset,Exception):
            raise dataset
        if dataset_id not in dataset:
            raise Exception('get_dataset_details does not have dataset_id '+dataset_id)
        dataset = dataset[dataset_id]
        edit = self.get_argument('edit',default=False)
        if edit:
            passkey = yield self.db_call('auth_new_passkey')
            if isinstance(passkey,Exception):
                raise passkey
        else:
            passkey = None
        config = yield self.db_call('queue_get_cfg_for_dataset',dataset_id=dataset_id)
        if isinstance(config,Exception):
            raise config
        render_args = {
            'edit':edit,
            'passkey':passkey,
            'grids':None,
            'dataset':dataset,
            'config':config,
        }
        self.render('submit.html',**render_args)
=======
        if self.statsd:
            self.statsd.incr('config')
        with self.catch_error(message='error generating config page'):
            dataset_id = self.get_argument('dataset_id',default=None)
            if not dataset_id:
                self.write_error(400,message='must provide dataset_id')
                return
            dataset = yield self.db_call('web_get_datasets_details',dataset_id=dataset_id)
            if isinstance(dataset,Exception):
                raise dataset
            if dataset_id not in dataset:
                raise Exception('get_dataset_details does not have dataset_id '+dataset_id)
            dataset = dataset[dataset_id]
            edit = self.get_argument('edit',default=False)
            if edit:
                passkey = yield self.db_call('auth_new_passkey')
                if isinstance(passkey,Exception):
                    raise passkey
            else:
                passkey = None
            config = yield self.db_call('queue_get_cfg_for_dataset',dataset_id=dataset_id)
            if isinstance(config,Exception):
                raise config
            render_args = {
                'edit':edit,
                'passkey':passkey,
                'grids':None,
                'dataset':dataset,
                'config':config,
            }
            self.render_handle('submit.html',**render_args)
>>>>>>> 1e2151b5

class Site(PublicHandler):
    """Handle /site urls"""
    @catch_error
    @tornado.web.authenticated
    @tornado.gen.coroutine
    def get(self,url):
<<<<<<< HEAD
        if url:
            url_parts = [x for x in url.split('/') if x]
=======
        if self.statsd:
            self.statsd.incr('site')
        #self.write_error(404,message='Not yet implemented')
        #return
        with self.catch_error(message='error generating site page'):
            if url:
                url_parts = [x for x in url.split('/') if x]
>>>>>>> 1e2151b5

        def cb(m):
            print(m)

        ret = yield self.daemon_call('get_running_modules')

        if isinstance(ret,Exception):
            raise ret

        available_modules = {}
        for mod in iceprod.server.listmodules('iceprod.server.modules'):
            mod_name = mod.rsplit('.',1)[1]
            available_modules[mod_name] = mod


        module_state = []
        for mod in available_modules.keys():
            state = mod in ret
            module_state.append([mod, state])
        #self.messaging.daemon.get_running_modules(callback=cb)
        #print('11111')

        passkey = yield self.db_call('auth_new_passkey')
        if isinstance(passkey,Exception):
            raise passkey

        config = yield self.config_call('get_config_string')

        self.render('site.html', url = url[1:], modules = module_state, passkey=passkey, config = config)
        '''
        filter_options = {}
        filter_results = {n:self.get_arguments(n) for n in filter_options}
        if url and url_parts:
            site_id = url_parts[0]
            ret = yield self.db_call('web_get_site_details',dataset_id=dataset_id)
            if isinstance(ret,Exception):
                raise ret
            if ret:
                site = ret.values()[0]
            else:
                site = None
            tasks = yield self.db_call('web_get_tasks_by_status',site_id=site_id)
            if isinstance(tasks,Exception):
                raise tasks
            self.render('site_detail.html',site_id=site_id,
                               site=site,tasks=tasks)
        else:
            sites = yield self.db_call('web_get_sites',**filter_results)
            if isinstance(sites,Exception):
                raise sites
            self.render('site_browse.html',sites=sites,
                               filter_options=filter_options,
                               filter_results=filter_results)
        '''

class Dataset(PublicHandler):
    """Handle /dataset urls"""
    @catch_error
    @tornado.gen.coroutine
    def get(self,url):
<<<<<<< HEAD
        if url:
            url_parts = [x for x in url.split('/') if x]
        filter_options = {'status':DBAPI.status_options['dataset']}
        filter_results = {n:self.get_arguments(n) for n in filter_options}
        if url and url_parts:
            dataset_id = url_parts[0]
            if dataset_id.isdigit():
                try:
                    if int(dataset_id) < 10000000:
                        ret = yield self.db_call('web_get_dataset_by_name',
                                                 name=dataset_id)
                        if ret and not isinstance(ret,Exception):
                            dataset_id = ret
                except:
                    pass
            ret = yield self.db_call('web_get_datasets_details',dataset_id=dataset_id)
            if isinstance(ret,Exception):
                raise ret
            if ret:
                dataset = ret.values()[0]
=======
        if self.statsd:
            self.statsd.incr('dataset')
        with self.catch_error(message='error generating dataset page'):
            if url:
                url_parts = [x for x in url.split('/') if x]
            filter_options = {'status':DBAPI.status_options['dataset']}
            filter_results = {n:self.get_arguments(n) for n in filter_options}
            if url and url_parts:
                dataset_id = url_parts[0]
                if dataset_id.isdigit():
                    try:
                        if int(dataset_id) < 10000000:
                            ret = yield self.db_call('web_get_dataset_by_name',
                                                     name=dataset_id)
                            if ret and not isinstance(ret,Exception):
                                dataset_id = ret
                    except:
                        pass
                ret = yield self.db_call('web_get_datasets_details',dataset_id=dataset_id)
                if isinstance(ret,Exception):
                    raise ret
                if ret:
                    dataset = ret.values()[0]
                else:
                    dataset = None
                tasks = yield self.db_call('web_get_tasks_by_status',dataset_id=dataset_id)
                task_info = yield self.db_call('web_get_task_completion_stats', dataset_id=dataset_id)
                task_info2 = []
                for t in task_info:
                    requirements = tornado.escape.json_decode(t[1])
                    type = 'CPU'
                    if 'gpu' in requirements and requirements['gpu']: type = 'GPU'
                    q = 0
                    r = 0
                    task_info2.append([t[0], type, q, r])
                if isinstance(tasks,Exception):
                    raise tasks
                self.render_handle('dataset_detail.html',dataset_id=dataset_id,
                                   dataset=dataset,tasks=tasks,task_info=task_info2)
>>>>>>> 1e2151b5
            else:
                dataset = None
            tasks = yield self.db_call('web_get_tasks_by_status',dataset_id=dataset_id)
            task_info = yield self.db_call('web_get_task_completion_stats', dataset_id=dataset_id)
            task_info2 = []
            for t in task_info:
                requirements = tornado.escape.json_decode(t[1])
                type = 'CPU'
                if 'gpu' in requirements and requirements['gpu']:
                    type = 'GPU'
                q = 0
                r = 0
                task_info2.append([t[0], type, q, r])
            if isinstance(tasks,Exception):
                raise tasks
            self.render_handle('dataset_detail.html',dataset_id=dataset_id,
                               dataset=dataset,tasks=tasks,task_info=task_info2)
        else:
            datasets = yield self.db_call('web_get_datasets',**filter_results)
            if isinstance(datasets,Exception):
                raise datasets
            self.render('dataset_browse.html',datasets=datasets,
                        filter_options=filter_options,
                        filter_results=filter_results)

class Task(PublicHandler):
    """Handle /task urls"""
    @catch_error
    @tornado.gen.coroutine
    def get(self,url):
<<<<<<< HEAD
        if url:
            url_parts = [x for x in url.split('/') if x]
        dataset_id = self.get_argument('dataset_id',default=None)
        status = self.get_argument('status',default=None)
=======
        if self.statsd:
            self.statsd.incr('task')
        with self.catch_error(message='error generating dataset page'):
            if url:
                url_parts = [x for x in url.split('/') if x]
            dataset_id = self.get_argument('dataset_id',default=None)
            status = self.get_argument('status',default=None)
>>>>>>> 1e2151b5

        passkey = yield self.db_call('auth_new_passkey')
        if isinstance(passkey,Exception):
            raise passkey

        if url and url_parts:
            if dataset_id and dataset_id.isdigit():
                try:
                    if int(dataset_id) < 10000000:
                        ret = yield self.db_call('web_get_dataset_by_name',
                                                 name=dataset_id)
                        if ret and not isinstance(ret,Exception):
                            dataset_id = ret
                except:
                    pass
            task_id = url_parts[0]
            ret = yield self.db_call('web_get_tasks_details',task_id=task_id,
                                     dataset_id=dataset_id)
            if isinstance(ret,Exception):
                raise ret
            if ret:
                task_details = ret.values()[0]
            else:
                task_details = None
            logs = yield self.db_call('web_get_logs',task_id=task_id,lines=40) #TODO: make lines adjustable
            if isinstance(logs,Exception):
                raise logs
            self.render('task_detail.html',task=task_details,logs=logs,passkey=passkey)
        elif status:

            tasks = yield self.db_call('web_get_tasks_details',status=status,
                                       dataset_id=dataset_id)
            if isinstance(tasks,Exception):
                raise tasks
            self.render('task_browse.html',tasks=tasks, passkey=passkey)
        else:
            status = yield self.db_call('web_get_tasks_by_status',dataset_id=dataset_id)
            if isinstance(status,Exception):
                raise status
            self.render('tasks.html',status=status)

class Documentation(PublicHandler):
    @catch_error
    def get(self, url):
        if self.statsd:
            self.statsd.incr('documentation')
        doc_path = get_pkgdata_filename('iceprod.server','data/docs')
        self.write(documentation.load_doc(doc_path+'/' + url))
        self.flush()

class Log(PublicHandler):
    @catch_error
    @tornado.gen.coroutine
    def get(self, url, log):
        if self.statsd:
            self.statsd.incr('log')
        logs = yield self.db_call('web_get_logs',task_id=url)
        log_text = logs[log]
        html = '<html><body>'
        html += log_text.replace('\n', '<br/>')
        html += '</body></html>'
        self.write(html)
        self.flush()

class GroupsHandler(PublicHandler):
    """View/modify groups"""
    @catch_error
    @tornado.gen.coroutine
    def get(self):
        render_args = {
            'edit': True if self.current_user else False,
        }
        render_args['groups'] = yield self.db_call('rpc_get_groups')
        if render_args['edit']:
            passkey = yield self.db_call('auth_new_passkey')
            if isinstance(passkey,Exception):
                raise passkey
            render_args['passkey'] = passkey
        self.render('groups.html', **render_args)

class UserAccount(PublicHandler):
    """View/modify a user account"""
    @catch_error
    @authenticated_secure
    @tornado.gen.coroutine
    def get(self):
        username = self.get_argument('username', default=self.current_user)
        account = yield self.db_call('website_get_user_account')
        if isinstance(account, Exception):
            raise account
        self.render('user_account.html', account=account)

    @catch_error
    @authenticated_secure
    @tornado.gen.coroutine
    def post(self):
        username = self.get_argument('username', default=self.current_user)
        password = self.get_argument('password', default=None)
        if not password:
            raise Exception('invalid password')
        ret = yield self.db_call('website_edit_user_account', password=password)
        if isinstance(ret, Exception):
            raise ret
        self.get()

class Help(PublicHandler):
    """Help Page"""
    @catch_error
    def get(self):
<<<<<<< HEAD
        self.render('help.html')
=======
        if self.statsd:
            self.statsd.incr('help')
        with self.catch_error(message='error generating site page'):
            self.render_handle('help.html')


>>>>>>> 1e2151b5

class Other(PublicHandler):
    """Handle any other urls - this is basically all 404"""
    @catch_error
    def get(self):
        if self.statsd:
            self.statsd.incr('other')
        path = self.request.path
        self.set_status(404)
        self.render('404.html',path=path)

class Login(PublicHandler):
    """Handle the login url"""
    @catch_error
    def get(self):
        if self.statsd:
            self.statsd.incr('login')
        n = self.get_argument('next', default='/')
        secure = self.get_argument('secure', default=None)
        if 'password' in self.cfg['webserver']:
            self.render('login.html', status=None, next=n)
        else:
            if secure:
                self.set_secure_cookie('user_secure', 'admin', expires_days=0.01)
            self.set_secure_cookie('user', 'admin', expires_days=1)
            self.redirect(n)

    def post(self):
        self.get()

class Logout(PublicHandler):
    @catch_error
    def get(self):
        if self.statsd:
            self.statsd.incr('logout')
        self.clear_cookie("user")
        self.clear_cookie("user_secure")
        self.current_user = None
        self.render('logout.html', status=None)<|MERGE_RESOLUTION|>--- conflicted
+++ resolved
@@ -348,6 +348,8 @@
         try:
             return method(self, *args, **kwargs)
         except Exception as e:
+            if self.statsd:
+                self.statsd.incr(self.__class__.__name__+'.error')
             logger.warn('Error in website handler', exc_info=True)
             message = 'Error generating page for '+self.__class__.__name__
             if self.debug:
@@ -626,28 +628,13 @@
             self.write('<br />'.join(kwargs['message'].split('\n')))
         self.finish()
 
-<<<<<<< HEAD
-=======
-    @contextmanager
-    def catch_error(self,message='Error generating page'):
-        """Context manager for catching, logging, and displaying errors."""
-        try:
-            yield
-        except Exception as e:
-            logger.warn('Error in public website',exc_info=True)
-            if self.statsd:
-                self.statsd.incr('public_error')
-            if self.debug:
-                message = message + '\n' + str(e)
-            self.write_error(500,message=message)
-
->>>>>>> 1e2151b5
 class Default(PublicHandler):
     """Handle / urls"""
     @catch_error
     @tornado.gen.coroutine
     def get(self):
-<<<<<<< HEAD
+        if self.statsd:
+            self.statsd.incr('default')
         datasets = yield self.db_call('web_get_datasets',groups=['status'])
         if isinstance(datasets,Exception):
             raise datasets
@@ -655,18 +642,6 @@
             logger.info('no datasets to display: %r',datasets)
             datasets = [] # set to iterable to prevent None error
         self.render('main.html',datasets=datasets)
-=======
-        if self.statsd:
-            self.statsd.incr('default')
-        with self.catch_error():
-            datasets = yield self.db_call('web_get_datasets',groups=['status'])
-            if isinstance(datasets,Exception):
-                raise datasets
-            if not datasets:
-                logger.info('no datasets to display: %r',datasets)
-                datasets = [] # set to iterable to prevent None error
-            self.render_handle('main.html',datasets=datasets)
->>>>>>> 1e2151b5
 
 class Submit(PublicHandler):
     """Handle /submit urls"""
@@ -674,7 +649,8 @@
     @tornado.web.authenticated
     @tornado.gen.coroutine
     def get(self):
-<<<<<<< HEAD
+        if self.statsd:
+            self.statsd.incr('submit')
         url = self.request.uri[1:]
         passkey = yield self.db_call('auth_new_passkey')
         if isinstance(passkey,Exception):
@@ -690,26 +666,6 @@
             'config':None,
         }
         self.render('submit.html',**render_args)
-=======
-        if self.statsd:
-            self.statsd.incr('submit')
-        with self.catch_error(message='error generating submit page'):
-            url = self.request.uri[1:]
-            passkey = yield self.db_call('auth_new_passkey')
-            if isinstance(passkey,Exception):
-                raise passkey
-            grids = yield self.db_call('web_get_gridspec')
-            if isinstance(grids,Exception):
-                raise grids
-            render_args = {
-                'passkey':passkey,
-                'grids':grids,
-                'edit':False,
-                'dataset':None,
-                'config':None,
-            }
-            self.render_handle('submit.html',**render_args)
->>>>>>> 1e2151b5
 
 class Config(PublicHandler):
     """Handle /submit urls"""
@@ -717,7 +673,8 @@
     @tornado.web.authenticated
     @tornado.gen.coroutine
     def get(self):
-<<<<<<< HEAD
+        if self.statsd:
+            self.statsd.incr('config')
         dataset_id = self.get_argument('dataset_id',default=None)
         if not dataset_id:
             self.write_error(400,message='must provide dataset_id')
@@ -746,39 +703,6 @@
             'config':config,
         }
         self.render('submit.html',**render_args)
-=======
-        if self.statsd:
-            self.statsd.incr('config')
-        with self.catch_error(message='error generating config page'):
-            dataset_id = self.get_argument('dataset_id',default=None)
-            if not dataset_id:
-                self.write_error(400,message='must provide dataset_id')
-                return
-            dataset = yield self.db_call('web_get_datasets_details',dataset_id=dataset_id)
-            if isinstance(dataset,Exception):
-                raise dataset
-            if dataset_id not in dataset:
-                raise Exception('get_dataset_details does not have dataset_id '+dataset_id)
-            dataset = dataset[dataset_id]
-            edit = self.get_argument('edit',default=False)
-            if edit:
-                passkey = yield self.db_call('auth_new_passkey')
-                if isinstance(passkey,Exception):
-                    raise passkey
-            else:
-                passkey = None
-            config = yield self.db_call('queue_get_cfg_for_dataset',dataset_id=dataset_id)
-            if isinstance(config,Exception):
-                raise config
-            render_args = {
-                'edit':edit,
-                'passkey':passkey,
-                'grids':None,
-                'dataset':dataset,
-                'config':config,
-            }
-            self.render_handle('submit.html',**render_args)
->>>>>>> 1e2151b5
 
 class Site(PublicHandler):
     """Handle /site urls"""
@@ -786,18 +710,10 @@
     @tornado.web.authenticated
     @tornado.gen.coroutine
     def get(self,url):
-<<<<<<< HEAD
+        if self.statsd:
+            self.statsd.incr('site')
         if url:
             url_parts = [x for x in url.split('/') if x]
-=======
-        if self.statsd:
-            self.statsd.incr('site')
-        #self.write_error(404,message='Not yet implemented')
-        #return
-        with self.catch_error(message='error generating site page'):
-            if url:
-                url_parts = [x for x in url.split('/') if x]
->>>>>>> 1e2151b5
 
         def cb(m):
             print(m)
@@ -858,7 +774,8 @@
     @catch_error
     @tornado.gen.coroutine
     def get(self,url):
-<<<<<<< HEAD
+        if self.statsd:
+            self.statsd.incr('dataset')
         if url:
             url_parts = [x for x in url.split('/') if x]
         filter_options = {'status':DBAPI.status_options['dataset']}
@@ -879,47 +796,6 @@
                 raise ret
             if ret:
                 dataset = ret.values()[0]
-=======
-        if self.statsd:
-            self.statsd.incr('dataset')
-        with self.catch_error(message='error generating dataset page'):
-            if url:
-                url_parts = [x for x in url.split('/') if x]
-            filter_options = {'status':DBAPI.status_options['dataset']}
-            filter_results = {n:self.get_arguments(n) for n in filter_options}
-            if url and url_parts:
-                dataset_id = url_parts[0]
-                if dataset_id.isdigit():
-                    try:
-                        if int(dataset_id) < 10000000:
-                            ret = yield self.db_call('web_get_dataset_by_name',
-                                                     name=dataset_id)
-                            if ret and not isinstance(ret,Exception):
-                                dataset_id = ret
-                    except:
-                        pass
-                ret = yield self.db_call('web_get_datasets_details',dataset_id=dataset_id)
-                if isinstance(ret,Exception):
-                    raise ret
-                if ret:
-                    dataset = ret.values()[0]
-                else:
-                    dataset = None
-                tasks = yield self.db_call('web_get_tasks_by_status',dataset_id=dataset_id)
-                task_info = yield self.db_call('web_get_task_completion_stats', dataset_id=dataset_id)
-                task_info2 = []
-                for t in task_info:
-                    requirements = tornado.escape.json_decode(t[1])
-                    type = 'CPU'
-                    if 'gpu' in requirements and requirements['gpu']: type = 'GPU'
-                    q = 0
-                    r = 0
-                    task_info2.append([t[0], type, q, r])
-                if isinstance(tasks,Exception):
-                    raise tasks
-                self.render_handle('dataset_detail.html',dataset_id=dataset_id,
-                                   dataset=dataset,tasks=tasks,task_info=task_info2)
->>>>>>> 1e2151b5
             else:
                 dataset = None
             tasks = yield self.db_call('web_get_tasks_by_status',dataset_id=dataset_id)
@@ -950,20 +826,12 @@
     @catch_error
     @tornado.gen.coroutine
     def get(self,url):
-<<<<<<< HEAD
+        if self.statsd:
+            self.statsd.incr('task')
         if url:
             url_parts = [x for x in url.split('/') if x]
         dataset_id = self.get_argument('dataset_id',default=None)
         status = self.get_argument('status',default=None)
-=======
-        if self.statsd:
-            self.statsd.incr('task')
-        with self.catch_error(message='error generating dataset page'):
-            if url:
-                url_parts = [x for x in url.split('/') if x]
-            dataset_id = self.get_argument('dataset_id',default=None)
-            status = self.get_argument('status',default=None)
->>>>>>> 1e2151b5
 
         passkey = yield self.db_call('auth_new_passkey')
         if isinstance(passkey,Exception):
@@ -1073,16 +941,9 @@
     """Help Page"""
     @catch_error
     def get(self):
-<<<<<<< HEAD
+        if self.statsd:
+            self.statsd.incr('help')
         self.render('help.html')
-=======
-        if self.statsd:
-            self.statsd.incr('help')
-        with self.catch_error(message='error generating site page'):
-            self.render_handle('help.html')
-
-
->>>>>>> 1e2151b5
 
 class Other(PublicHandler):
     """Handle any other urls - this is basically all 404"""
