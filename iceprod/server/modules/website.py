--- conflicted
+++ resolved
@@ -745,7 +745,6 @@
     @catch_error
     @tornado.gen.coroutine
     def get(self,url):
-<<<<<<< HEAD
         if url:
             url_parts = [x for x in url.split('/') if x]
         filter_options = {'status':DBAPI.status_options['dataset']}
@@ -766,52 +765,23 @@
                 raise ret
             if ret:
                 dataset = ret.values()[0]
-=======
-        with self.catch_error(message='error generating dataset page'):
-            if url:
-                url_parts = [x for x in url.split('/') if x]
-            filter_options = {'status':DBAPI.status_options['dataset']}
-            filter_results = {n:self.get_arguments(n) for n in filter_options}
-            if url and url_parts:
-                dataset_id = url_parts[0]
-                if dataset_id.isdigit():
-                    try:
-                        if int(dataset_id) < 10000000:
-                            ret = yield self.db_call('web_get_dataset_by_name',
-                                                     name=dataset_id)
-                            if ret and not isinstance(ret,Exception):
-                                dataset_id = ret
-                    except:
-                        pass
-                ret = yield self.db_call('web_get_datasets_details',dataset_id=dataset_id)
-                if isinstance(ret,Exception):
-                    raise ret
-                if ret:
-                    dataset = ret.values()[0]
-                else:
-                    dataset = None
-                tasks = yield self.db_call('web_get_tasks_by_status',dataset_id=dataset_id)
-                task_info = yield self.db_call('web_get_task_completion_stats', dataset_id=dataset_id)
-                task_info2 = []
-                for t in task_info:
-                    requirements = tornado.escape.json_decode(t[1])
-                    type = 'CPU'
-                    if 'gpu' in requirements and requirements['gpu']: type = 'GPU'
-                    q = 0
-                    r = 0
-                    task_info2.append([t[0], type, q, r])
-                if isinstance(tasks,Exception):
-                    raise tasks
-                self.render_handle('dataset_detail.html',dataset_id=dataset_id,
-                                   dataset=dataset,tasks=tasks,task_info=task_info2)
->>>>>>> 945cb95c
             else:
                 dataset = None
             tasks = yield self.db_call('web_get_tasks_by_status',dataset_id=dataset_id)
+            task_info = yield self.db_call('web_get_task_completion_stats', dataset_id=dataset_id)
+            task_info2 = []
+            for t in task_info:
+                requirements = tornado.escape.json_decode(t[1])
+                type = 'CPU'
+                if 'gpu' in requirements and requirements['gpu']:
+                    type = 'GPU'
+                q = 0
+                r = 0
+                task_info2.append([t[0], type, q, r])
             if isinstance(tasks,Exception):
                 raise tasks
             self.render_handle('dataset_detail.html',dataset_id=dataset_id,
-                               dataset=dataset,tasks=tasks)
+                               dataset=dataset,tasks=tasks,task_info=task_info2)
         else:
             datasets = yield self.db_call('web_get_datasets',**filter_results)
             if isinstance(datasets,Exception):
